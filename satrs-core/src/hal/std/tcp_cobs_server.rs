use alloc::vec;
use cobs::encode;
use delegate::delegate;
use std::io::Write;
use std::net::SocketAddr;
use std::net::TcpListener;
use std::net::TcpStream;
use std::vec::Vec;

use crate::encoding::parse_buffer_for_cobs_encoded_packets;
use crate::tmtc::ReceivesTc;
use crate::tmtc::TmPacketSource;

use crate::hal::std::tcp_server::{
    ConnectionResult, ServerConfig, TcpTcParser, TcpTmSender, TcpTmtcError, TcpTmtcGenericServer,
};

/// Concrete [TcpTcParser] implementation for the [TcpTmtcInCobsServer].
#[derive(Default)]
pub struct CobsTcParser {}

impl<TmError, TcError: 'static> TcpTcParser<TmError, TcError> for CobsTcParser {
    fn handle_tc_parsing(
        &mut self,
        tc_buffer: &mut [u8],
        tc_receiver: &mut (impl ReceivesTc<Error = TcError> + ?Sized),
        conn_result: &mut ConnectionResult,
        current_write_idx: usize,
        next_write_idx: &mut usize,
    ) -> Result<(), TcpTmtcError<TmError, TcError>> {
        conn_result.num_received_tcs += parse_buffer_for_cobs_encoded_packets(
            &mut tc_buffer[..current_write_idx],
            tc_receiver.upcast_mut(),
            next_write_idx,
        )
        .map_err(|e| TcpTmtcError::TcError(e))?;
        Ok(())
    }
}

/// Concrete [TcpTmSender] implementation for the [TcpTmtcInCobsServer].
pub struct CobsTmSender {
    tm_encoding_buffer: Vec<u8>,
}

impl CobsTmSender {
    fn new(tm_buffer_size: usize) -> Self {
        Self {
            // The buffer should be large enough to hold the maximum expected TM size encoded with
            // COBS.
            tm_encoding_buffer: vec![0; cobs::max_encoding_length(tm_buffer_size)],
        }
    }
}

impl<TmError, TcError> TcpTmSender<TmError, TcError> for CobsTmSender {
    fn handle_tm_sending(
        &mut self,
        tm_buffer: &mut [u8],
        tm_source: &mut (impl TmPacketSource<Error = TmError> + ?Sized),
        conn_result: &mut ConnectionResult,
        stream: &mut TcpStream,
    ) -> Result<bool, TcpTmtcError<TmError, TcError>> {
        let mut tm_was_sent = false;
        loop {
            // Write TM until TM source is exhausted. For now, there is no limit for the amount
            // of TM written this way.
            let read_tm_len = tm_source
                .retrieve_packet(tm_buffer)
                .map_err(|e| TcpTmtcError::TmError(e))?;

            if read_tm_len == 0 {
                return Ok(tm_was_sent);
            }
            tm_was_sent = true;
            conn_result.num_sent_tms += 1;

            // Encode into COBS and sent to client.
            let mut current_idx = 0;
            self.tm_encoding_buffer[current_idx] = 0;
            current_idx += 1;
            current_idx += encode(
                &tm_buffer[..read_tm_len],
                &mut self.tm_encoding_buffer[current_idx..],
            );
            self.tm_encoding_buffer[current_idx] = 0;
            current_idx += 1;
            stream.write_all(&self.tm_encoding_buffer[..current_idx])?;
        }
    }
}

/// TCP TMTC server implementation for exchange of generic TMTC packets which are framed with the
/// [COBS protocol](https://en.wikipedia.org/wiki/Consistent_Overhead_Byte_Stuffing).
///
/// Telemetry will be encoded with the COBS  protocol using [cobs::encode] in addition to being
/// wrapped with the sentinel value 0 as the packet delimiter as well before being sent back to
/// the client. Please note that the server will send as much data as it can retrieve from the
/// [TmPacketSource] in its current implementation.
///
/// Using a framing protocol like COBS imposes minimal restrictions on the type of TMTC data
/// exchanged while also allowing packets with flexible size and a reliable way to reconstruct full
/// packets even from a data stream which is split up. The server wil use the
/// [parse_buffer_for_cobs_encoded_packets] function to parse for packets and pass them to a
/// generic TC receiver. The user can use [crate::encoding::encode_packet_with_cobs] to encode
/// telecommands sent to the server.
///
/// ## Example
///
/// The [TCP integration tests](https://egit.irs.uni-stuttgart.de/rust/sat-rs/src/branch/main/satrs-core/tests/tcp_servers.rs)
/// test also serves as the example application for this module.
pub struct TcpTmtcInCobsServer<
    TmError,
    TcError: 'static,
    TmSource: TmPacketSource<Error = TmError>,
    TcReceiver: ReceivesTc<Error = TcError>,
> {
    generic_server:
        TcpTmtcGenericServer<TmError, TcError, TmSource, TcReceiver, CobsTmSender, CobsTcParser>,
}

impl<
        TmError: 'static,
        TcError: 'static,
        TmSource: TmPacketSource<Error = TmError>,
        TcReceiver: ReceivesTc<Error = TcError>,
    > TcpTmtcInCobsServer<TmError, TcError, TmSource, TcReceiver>
{
    /// Create a new TCP TMTC server which exchanges TMTC packets encoded with
    /// [COBS protocol](https://en.wikipedia.org/wiki/Consistent_Overhead_Byte_Stuffing).
    ///
    /// ## Parameter
    ///
    /// * `cfg` - Configuration of the server.
    /// * `tm_source` - Generic TM source used by the server to pull telemetry packets which are
    ///     then sent back to the client.
    /// * `tc_receiver` - Any received telecommands which were decoded successfully will be
    ///     forwarded to this TC receiver.
    pub fn new(
        cfg: ServerConfig,
<<<<<<< HEAD
        tm_source: TmSource,
        tc_receiver: TcReceiver,
    ) -> Result<Self, TcpTmtcError<TmError, TcError>> {
=======
        tm_source: Box<dyn TmPacketSource<Error = TmError>>,
        tc_receiver: Box<dyn ReceivesTc<Error = TcError>>,
    ) -> Result<Self, std::io::Error> {
>>>>>>> 62a9f584
        Ok(Self {
            generic_server: TcpTmtcGenericServer::new(
                cfg,
                CobsTcParser::default(),
                CobsTmSender::new(cfg.tm_buffer_size),
                tm_source,
                tc_receiver,
            )?,
        })
    }

    delegate! {
        to self.generic_server {
            pub fn listener(&mut self) -> &mut TcpListener;

            /// Can be used to retrieve the local assigned address of the TCP server. This is especially
            /// useful if using the port number 0 for OS auto-assignment.
            pub fn local_addr(&self) -> std::io::Result<SocketAddr>;

            /// Delegation to the [TcpTmtcGenericServer::handle_next_connection] call.
            pub fn handle_next_connection(
                &mut self,
            ) -> Result<ConnectionResult, TcpTmtcError<TmError, TcError>>;
        }
    }
}

#[cfg(test)]
mod tests {
    use core::{
        sync::atomic::{AtomicBool, Ordering},
        time::Duration,
    };
    use std::{
        io::{Read, Write},
        net::{IpAddr, Ipv4Addr, SocketAddr, TcpStream},
        thread,
    };

    use crate::{
        encoding::tests::{INVERTED_PACKET, SIMPLE_PACKET},
        hal::std::tcp_server::{
            tests::{SyncTcCacher, SyncTmSource},
            ServerConfig,
        },
    };
    use alloc::sync::Arc;
    use cobs::encode;

    use super::TcpTmtcInCobsServer;

    fn encode_simple_packet(encoded_buf: &mut [u8], current_idx: &mut usize) {
        encode_packet(&SIMPLE_PACKET, encoded_buf, current_idx)
    }

    fn encode_inverted_packet(encoded_buf: &mut [u8], current_idx: &mut usize) {
        encode_packet(&INVERTED_PACKET, encoded_buf, current_idx)
    }

    fn encode_packet(packet: &[u8], encoded_buf: &mut [u8], current_idx: &mut usize) {
        encoded_buf[*current_idx] = 0;
        *current_idx += 1;
        *current_idx += encode(packet, &mut encoded_buf[*current_idx..]);
        encoded_buf[*current_idx] = 0;
        *current_idx += 1;
    }

    fn generic_tmtc_server(
        addr: &SocketAddr,
        tc_receiver: SyncTcCacher,
        tm_source: SyncTmSource,
    ) -> TcpTmtcInCobsServer<(), (), SyncTmSource, SyncTcCacher> {
        TcpTmtcInCobsServer::new(
            ServerConfig::new(*addr, Duration::from_millis(2), 1024, 1024),
            tm_source,
            tc_receiver,
        )
        .expect("TCP server generation failed")
    }

    #[test]
    fn test_server_basic_no_tm() {
        let auto_port_addr = SocketAddr::new(IpAddr::V4(Ipv4Addr::new(127, 0, 0, 1)), 0);
        let tc_receiver = SyncTcCacher::default();
        let tm_source = SyncTmSource::default();
        let mut tcp_server = generic_tmtc_server(&auto_port_addr, tc_receiver.clone(), tm_source);
        let dest_addr = tcp_server
            .local_addr()
            .expect("retrieving dest addr failed");
        let conn_handled: Arc<AtomicBool> = Default::default();
        let set_if_done = conn_handled.clone();
        // Call the connection handler in separate thread, does block.
        thread::spawn(move || {
            let result = tcp_server.handle_next_connection();
            if result.is_err() {
                panic!("handling connection failed: {:?}", result.unwrap_err());
            }
            let conn_result = result.unwrap();
            assert_eq!(conn_result.num_received_tcs, 1);
            assert_eq!(conn_result.num_sent_tms, 0);
            set_if_done.store(true, Ordering::Relaxed);
        });
        // Send TC to server now.
        let mut encoded_buf: [u8; 16] = [0; 16];
        let mut current_idx = 0;
        encode_simple_packet(&mut encoded_buf, &mut current_idx);
        let mut stream = TcpStream::connect(dest_addr).expect("connecting to TCP server failed");
        stream
            .write_all(&encoded_buf[..current_idx])
            .expect("writing to TCP server failed");
        drop(stream);
        // A certain amount of time is allowed for the transaction to complete.
        for _ in 0..3 {
            if !conn_handled.load(Ordering::Relaxed) {
                thread::sleep(Duration::from_millis(5));
            }
        }
        if !conn_handled.load(Ordering::Relaxed) {
            panic!("connection was not handled properly");
        }
        // Check that the packet was received and decoded successfully.
        let mut tc_queue = tc_receiver
            .tc_queue
            .lock()
            .expect("locking tc queue failed");
        assert_eq!(tc_queue.len(), 1);
        assert_eq!(tc_queue.pop_front().unwrap(), &SIMPLE_PACKET);
        drop(tc_queue);
    }

    #[test]
    fn test_server_basic_multi_tm_multi_tc() {
        let auto_port_addr = SocketAddr::new(IpAddr::V4(Ipv4Addr::new(127, 0, 0, 1)), 0);
        let tc_receiver = SyncTcCacher::default();
        let mut tm_source = SyncTmSource::default();
        tm_source.add_tm(&INVERTED_PACKET);
        tm_source.add_tm(&SIMPLE_PACKET);
        let mut tcp_server =
            generic_tmtc_server(&auto_port_addr, tc_receiver.clone(), tm_source.clone());
        let dest_addr = tcp_server
            .local_addr()
            .expect("retrieving dest addr failed");
        let conn_handled: Arc<AtomicBool> = Default::default();
        let set_if_done = conn_handled.clone();
        // Call the connection handler in separate thread, does block.
        thread::spawn(move || {
            let result = tcp_server.handle_next_connection();
            if result.is_err() {
                panic!("handling connection failed: {:?}", result.unwrap_err());
            }
            let conn_result = result.unwrap();
            assert_eq!(conn_result.num_received_tcs, 2, "Not enough TCs received");
            assert_eq!(conn_result.num_sent_tms, 2, "Not enough TMs received");
            set_if_done.store(true, Ordering::Relaxed);
        });
        // Send TC to server now.
        let mut encoded_buf: [u8; 32] = [0; 32];
        let mut current_idx = 0;
        encode_simple_packet(&mut encoded_buf, &mut current_idx);
        encode_inverted_packet(&mut encoded_buf, &mut current_idx);
        let mut stream = TcpStream::connect(dest_addr).expect("connecting to TCP server failed");
        stream
            .set_read_timeout(Some(Duration::from_millis(10)))
            .expect("setting reas timeout failed");
        stream
            .write_all(&encoded_buf[..current_idx])
            .expect("writing to TCP server failed");
        // Done with writing.
        stream
            .shutdown(std::net::Shutdown::Write)
            .expect("shutting down write failed");
        let mut read_buf: [u8; 16] = [0; 16];
        let mut read_len_total = 0;
        // Timeout ensures this does not block forever.
        while read_len_total < 16 {
            let read_len = stream.read(&mut read_buf).expect("read failed");
            read_len_total += read_len;
            // Read until full expected size is available.
            if read_len == 16 {
                // Read first TM packet.
                current_idx = 0;
                assert_eq!(read_len, 16);
                assert_eq!(read_buf[0], 0);
                current_idx += 1;
                let mut dec_report = cobs::decode_in_place_report(&mut read_buf[current_idx..])
                    .expect("COBS decoding failed");
                assert_eq!(dec_report.dst_used, 5);
                // Skip first sentinel byte.
                assert_eq!(
                    &read_buf[current_idx..current_idx + INVERTED_PACKET.len()],
                    &INVERTED_PACKET
                );
                current_idx += dec_report.src_used;
                // End sentinel.
                assert_eq!(read_buf[current_idx], 0, "invalid sentinel end byte");
                current_idx += 1;

                // Read second TM packet.
                assert_eq!(read_buf[current_idx], 0);
                current_idx += 1;
                dec_report = cobs::decode_in_place_report(&mut read_buf[current_idx..])
                    .expect("COBS decoding failed");
                assert_eq!(dec_report.dst_used, 5);
                // Skip first sentinel byte.
                assert_eq!(
                    &read_buf[current_idx..current_idx + SIMPLE_PACKET.len()],
                    &SIMPLE_PACKET
                );
                current_idx += dec_report.src_used;
                // End sentinel.
                assert_eq!(read_buf[current_idx], 0);
                break;
            }
        }
        drop(stream);

        // A certain amount of time is allowed for the transaction to complete.
        for _ in 0..3 {
            if !conn_handled.load(Ordering::Relaxed) {
                thread::sleep(Duration::from_millis(5));
            }
        }
        if !conn_handled.load(Ordering::Relaxed) {
            panic!("connection was not handled properly");
        }
        // Check that the packet was received and decoded successfully.
        let mut tc_queue = tc_receiver
            .tc_queue
            .lock()
            .expect("locking tc queue failed");
        assert_eq!(tc_queue.len(), 2);
        assert_eq!(tc_queue.pop_front().unwrap(), &SIMPLE_PACKET);
        assert_eq!(tc_queue.pop_front().unwrap(), &INVERTED_PACKET);
        drop(tc_queue);
    }
}<|MERGE_RESOLUTION|>--- conflicted
+++ resolved
@@ -138,15 +138,9 @@
     ///     forwarded to this TC receiver.
     pub fn new(
         cfg: ServerConfig,
-<<<<<<< HEAD
         tm_source: TmSource,
         tc_receiver: TcReceiver,
-    ) -> Result<Self, TcpTmtcError<TmError, TcError>> {
-=======
-        tm_source: Box<dyn TmPacketSource<Error = TmError>>,
-        tc_receiver: Box<dyn ReceivesTc<Error = TcError>>,
     ) -> Result<Self, std::io::Error> {
->>>>>>> 62a9f584
         Ok(Self {
             generic_server: TcpTmtcGenericServer::new(
                 cfg,
