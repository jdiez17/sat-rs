--- conflicted
+++ resolved
@@ -1,28 +1,21 @@
-<<<<<<< HEAD
+//! # PUS Service 11 Scheduling Module
 use crate::pool::{PoolProvider, StoreAddr, StoreError};
 use alloc::collections::btree_map::{Entry, Range};
 use core::fmt::{Debug, Display, Formatter};
-=======
-//! # PUS Service 11 Scheduling Module
-use crate::pool::{PoolProvider, StoreAddr, StoreError};
-use alloc::collections::btree_map::{Entry, Range};
 use alloc::vec;
 use alloc::vec::Vec;
->>>>>>> 2bdbabf4
 use core::time::Duration;
 use spacepackets::ecss::{PusError, PusPacket};
 use spacepackets::tc::{GenericPusTcSecondaryHeader, PusTc};
 use spacepackets::time::cds::DaysLen24Bits;
 use spacepackets::time::{CcsdsTimeProvider, TimeReader, TimestampError, UnixTimestamp};
 use std::collections::BTreeMap;
-<<<<<<< HEAD
+#[cfg(feature = "std")]
+use std::time::SystemTimeError;
+#[cfg(feature = "std")]
 use std::error::Error;
-=======
-#[cfg(feature = "std")]
->>>>>>> 2bdbabf4
-use std::time::SystemTimeError;
-
-<<<<<<< HEAD
+
+
 #[derive(Debug, Clone, PartialEq, Eq)]
 pub enum ScheduleError {
     PusError(PusError),
@@ -76,7 +69,8 @@
     }
 }
 
-impl Error for ScheduleError {}
+#[cfg(feature = "std")]
+impl Error for ScheduleError{}
 
 //TODO: Move to spacepackets
 #[derive(Debug, PartialEq, Copy, Clone)]
@@ -88,7 +82,6 @@
     DeleteActivity = 5,
 }
 
-=======
 /// This is the core data structure for scheduling PUS telecommands with [alloc] support.
 ///
 /// It is assumed that the actual telecommand data is stored in a separate TC pool offering
@@ -103,7 +96,6 @@
 /// but should not release them to be executed.
 ///
 /// Currently, sub-schedules and groups are not supported.
->>>>>>> 2bdbabf4
 #[derive(Debug)]
 pub struct PusScheduler {
     tc_map: BTreeMap<UnixTimestamp, Vec<StoreAddr>>,
@@ -130,10 +122,8 @@
         }
     }
 
-<<<<<<< HEAD
-=======
     /// Like [Self::new], but sets the `init_current_time` parameter to the current system time.
->>>>>>> 2bdbabf4
+
     #[cfg(feature = "std")]
     #[cfg_attr(doc_cfg, doc(cfg(feature = "std")))]
     pub fn new_with_current_init_time(time_margin: Duration) -> Result<Self, SystemTimeError> {
@@ -166,11 +156,8 @@
     /// The holding store for the telecommands needs to be passed so all the stored telecommands
     /// can be deleted to avoid a memory leak. If at last one deletion operation fails, the error
     /// will be returned but the method will still try to delete all the commands in the schedule.
-<<<<<<< HEAD
+
     pub fn reset(&mut self, store: &mut (impl PoolProvider + ?Sized)) -> Result<(), StoreError> {
-=======
-    pub fn reset(&mut self, store: &mut impl PoolProvider) -> Result<(), StoreError> {
->>>>>>> 2bdbabf4
         self.enabled = false;
         let mut deletion_ok = Ok(());
         for tc_lists in &mut self.tc_map {
@@ -291,11 +278,8 @@
     pub fn release_telecommands<R: FnMut(bool, &StoreAddr) -> bool>(
         &mut self,
         mut releaser: R,
-<<<<<<< HEAD
         tc_store: &mut (impl PoolProvider + ?Sized),
-=======
-        tc_store: &mut impl PoolProvider,
->>>>>>> 2bdbabf4
+
     ) -> Result<u64, (u64, StoreError)> {
         let tcs_to_release = self.telecommands_to_release();
         let mut released_tcs = 0;
@@ -321,8 +305,9 @@
 
 #[cfg(test)]
 mod tests {
+    use alloc::rc::Rc;
+    use core::borrow::BorrowMut;
     use crate::pool::{LocalPool, PoolCfg, PoolProvider, StoreAddr};
-<<<<<<< HEAD
     use crate::pus::scheduling::{PusScheduler, ScheduleError};
     use spacepackets::ecss::PacketTypeCodes::UnsignedInt;
     use spacepackets::tc::PusTc;
@@ -330,15 +315,12 @@
     use spacepackets::{CcsdsPacket, SpHeader};
     use std::sync::mpsc;
     use std::sync::mpsc::{channel, Receiver, TryRecvError};
-=======
-    use crate::pus::scheduling::PusScheduler;
-    use alloc::vec::Vec;
-    use spacepackets::time::UnixTimestamp;
->>>>>>> 2bdbabf4
     use std::time::Duration;
     #[allow(unused_imports)]
     use std::{println, vec};
+    use std::cell::RefCell;
     use spacepackets::ecss::PusPacket;
+    use std::vec::Vec;
 
     #[test]
     fn basic() {
@@ -356,7 +338,7 @@
             PusScheduler::new(UnixTimestamp::new_only_seconds(0), Duration::from_secs(5));
 
         let first_addr = pool.add(&[0, 1, 2]).unwrap();
-<<<<<<< HEAD
+
         scheduler
             .insert_unwrapped_and_stored_tc(
                 UnixTimestamp::new_only_seconds(100),
@@ -379,21 +361,6 @@
                 third_addr.clone(),
             )
             .unwrap();
-=======
-        let worked = scheduler.insert_tc(UnixTimestamp::new_only_seconds(100), first_addr.clone());
-
-        assert!(worked);
-
-        let second_addr = pool.add(&[2, 3, 4]).unwrap();
-        let worked = scheduler.insert_tc(UnixTimestamp::new_only_seconds(200), second_addr.clone());
-
-        assert!(worked);
-
-        let third_addr = pool.add(&[5, 6, 7]).unwrap();
-        let worked = scheduler.insert_tc(UnixTimestamp::new_only_seconds(300), third_addr.clone());
-
-        assert!(worked);
->>>>>>> 2bdbabf4
 
         assert_eq!(scheduler.num_scheduled_telecommands(), 3);
         assert!(scheduler.is_enabled());
@@ -462,10 +429,7 @@
         assert!(expected_store_addrs.contains(store_addr));
         *counter += 1;
     }
-<<<<<<< HEAD
-
-=======
->>>>>>> 2bdbabf4
+
     #[test]
     fn release_basic() {
         let mut pool = LocalPool::new(PoolCfg::new(vec![(10, 32), (5, 64)]));
@@ -473,17 +437,12 @@
             PusScheduler::new(UnixTimestamp::new_only_seconds(0), Duration::from_secs(5));
 
         let first_addr = pool.add(&[2, 2, 2]).unwrap();
-<<<<<<< HEAD
+
         scheduler.insert_unwrapped_and_stored_tc(UnixTimestamp::new_only_seconds(100), first_addr);
 
         let second_addr = pool.add(&[5, 6, 7]).unwrap();
         scheduler.insert_unwrapped_and_stored_tc(UnixTimestamp::new_only_seconds(200), second_addr);
-=======
-        scheduler.insert_tc(UnixTimestamp::new_only_seconds(100), first_addr);
-
-        let second_addr = pool.add(&[5, 6, 7]).unwrap();
-        scheduler.insert_tc(UnixTimestamp::new_only_seconds(200), second_addr);
->>>>>>> 2bdbabf4
+
 
         let mut i = 0;
         let mut test_closure_1 = |boolvar: bool, store_addr: &StoreAddr| {
@@ -537,17 +496,12 @@
             PusScheduler::new(UnixTimestamp::new_only_seconds(0), Duration::from_secs(5));
 
         let first_addr = pool.add(&[2, 2, 2]).unwrap();
-<<<<<<< HEAD
+
         scheduler.insert_unwrapped_and_stored_tc(UnixTimestamp::new_only_seconds(100), first_addr);
 
         let second_addr = pool.add(&[2, 2, 2]).unwrap();
         scheduler.insert_unwrapped_and_stored_tc(UnixTimestamp::new_only_seconds(100), second_addr);
-=======
-        scheduler.insert_tc(UnixTimestamp::new_only_seconds(100), first_addr);
-
-        let second_addr = pool.add(&[2, 2, 2]).unwrap();
-        scheduler.insert_tc(UnixTimestamp::new_only_seconds(100), second_addr);
->>>>>>> 2bdbabf4
+
 
         let mut i = 0;
         let mut test_closure = |boolvar: bool, store_addr: &StoreAddr| {
@@ -646,20 +600,38 @@
             }
         };
 
+        assert!(pool.has_element_at(&addr).unwrap());
+
+        println!("test1");
+        let data = pool.read(&addr).unwrap();
+        let check_tc = PusTc::from_bytes(&buf).expect("incorrect Pus tc raw data");
+        assert_eq!(&check_tc.0.raw().unwrap()[cds::MIN_CDS_FIELD_LEN..], data);
 
         assert_eq!(scheduler.num_scheduled_telecommands(), 1);
 
         scheduler.update_time(UnixTimestamp::new_only_seconds(101));
+
+        let mut addr_vec = vec::Vec::new();
 
         let mut i = 0;
         let mut test_closure = |boolvar: bool, store_addr: &StoreAddr| {
             common_check(boolvar, store_addr, vec![addr], &mut i);
+            // check that tc remains unchanged
+            addr_vec.push(*store_addr);
             true
         };
 
+
         scheduler
-            .release_telecommands(&mut test_closure, &mut pool)
+            .release_telecommands(&mut test_closure,  &mut pool)
             .unwrap();
+
+        println!("test2");
+
+        let data = pool.read(&addr_vec[0]).unwrap();
+        let check_tc = PusTc::from_bytes(&buf).expect("incorrect Pus tc raw data");
+        assert_eq!(&check_tc.0.raw().unwrap()[cds::MIN_CDS_FIELD_LEN..], data);
+
     }
 
     /*
