[package]
name = "satrs-core"
version = "0.1.0-alpha.0"
edition = "2021"
rust-version = "1.61"
authors = ["Robin Mueller <muellerr@irs.uni-stuttgart.de>"]
description = "Core components of the sat-rs framework to build software for remote systems"
homepage = "https://egit.irs.uni-stuttgart.de/rust/sat-rs"
repository = "https://egit.irs.uni-stuttgart.de/rust/sat-rs"
license = "Apache-2.0"
keywords = ["no-std", "space", "aerospace"]
categories = ["aerospace", "aerospace::space-protocols", "no-std", "hardware-support", "embedded"]
# See more keys and their definitions at https://doc.rust-lang.org/cargo/reference/manifest.html

[dependencies]
delegate = ">0.7, <=0.10"
paste = "1"
embed-doc-image = "0.1"

[dependencies.smallvec]
version = "1"

[dependencies.num_enum]
version = ">0.5, <=0.7"
default-features = false

[dependencies.crc]
version = "3"

[dependencies.dyn-clone]
version = "1"
optional = true

[dependencies.hashbrown]
version = "0.14"
optional = true

[dependencies.heapless]
version = "0.7"
optional = true

[dependencies.num-traits]
version = "0.2"
default-features = false

[dependencies.downcast-rs]
version = "1.2"
default-features = false
optional = true

[dependencies.bus]
version = "2.2"
optional = true

[dependencies.crossbeam-channel]
version= "0.5"
default-features = false
optional = true

[dependencies.thiserror]
version = "1"
optional = true

[dependencies.serde]
version = "1"
default-features = false
optional = true

[dependencies.socket2]
version = "0.5.4"
features = ["all"]
optional = true

[dependencies.spacepackets]
# version = "0.7.0-beta.1"
# path = "../../spacepackets"
git = "https://egit.irs.uni-stuttgart.de/rust/spacepackets.git"
rev = "79d26e1a6"
# branch = ""
default-features = false

[dependencies.cobs]
git = "https://github.com/robamu/cobs.rs.git"
branch = "all_features"
default-features = false

[dev-dependencies]
serde = "1"
zerocopy = "0.7"
once_cell = "1.13"
serde_json = "1"
rand = "0.8"

[dev-dependencies.postcard]
version = "1"

[features]
default = ["std"]
std = [
<<<<<<< HEAD
  "downcast-rs/std",
  "alloc",
  "bus",
  "postcard/use-std",
  "crossbeam-channel/std",
  "serde/std",
  "spacepackets/std",
  "num_enum/std",
  "thiserror",
]
alloc = [
  "serde/alloc",
  "spacepackets/alloc",
  "hashbrown",
  "dyn-clone",
  "downcast-rs"
=======
    "downcast-rs/std",
    "alloc",
    "bus",
    "postcard/use-std",
    "crossbeam-channel/std",
    "serde/std",
    "spacepackets/std",
    "num_enum/std",
    "thiserror",
    "socket2"
]
alloc = [
    "serde/alloc",
    "spacepackets/alloc",
    "hashbrown",
    "dyn-clone",
    "downcast-rs"
>>>>>>> 0e4eebdd
]
serde = ["dep:serde", "spacepackets/serde"]
crossbeam = ["crossbeam-channel"]
heapless = ["dep:heapless"]
doc-images = []

[package.metadata.docs.rs]
all-features = true
rustdoc-args = ["--cfg", "doc_cfg"]<|MERGE_RESOLUTION|>--- conflicted
+++ resolved
@@ -97,24 +97,6 @@
 [features]
 default = ["std"]
 std = [
-<<<<<<< HEAD
-  "downcast-rs/std",
-  "alloc",
-  "bus",
-  "postcard/use-std",
-  "crossbeam-channel/std",
-  "serde/std",
-  "spacepackets/std",
-  "num_enum/std",
-  "thiserror",
-]
-alloc = [
-  "serde/alloc",
-  "spacepackets/alloc",
-  "hashbrown",
-  "dyn-clone",
-  "downcast-rs"
-=======
     "downcast-rs/std",
     "alloc",
     "bus",
@@ -132,7 +114,6 @@
     "hashbrown",
     "dyn-clone",
     "downcast-rs"
->>>>>>> 0e4eebdd
 ]
 serde = ["dep:serde", "spacepackets/serde"]
 crossbeam = ["crossbeam-channel"]
