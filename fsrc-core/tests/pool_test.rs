--- conflicted
+++ resolved
@@ -1,57 +1,3 @@
-<<<<<<< HEAD
-use fsrc_core::pool::{LocalPool, PoolCfg, StoreAddr, StoreError};
-use std::sync::{Arc, RwLock};
-use std::thread;
-
-struct PoolAccessDummy<'a> {
-    pool: &'a mut LocalPool,
-    addr: Option<StoreAddr>,
-    no_deletion: bool,
-}
-
-impl PoolAccessDummy<'_> {
-    #[allow(dead_code)]
-    fn modify(&mut self, addr: &StoreAddr) -> Result<&mut [u8], StoreError> {
-        self.pool.modify(addr)
-    }
-
-    #[allow(dead_code)]
-    fn release(&mut self) {
-        self.no_deletion = true;
-    }
-}
-
-impl Drop for PoolAccessDummy<'_> {
-    fn drop(&mut self) {
-        if self.no_deletion {
-            println!("Pool access: Drop with no deletion")
-        } else {
-            if let Some(addr) = self.addr {
-                let res = self.pool.delete(addr);
-                if res.is_err() {
-                    println!("Pool access: Deletion failed");
-                }
-            }
-            println!("Pool access: Drop with deletion");
-        }
-    }
-}
-
-fn main() {
-    println!("Hello World");
-    let pool_cfg = PoolCfg::new(vec![(16, 6), (32, 3), (8, 12)]);
-    let shared_dummy = Arc::new(RwLock::new(LocalPool::new(pool_cfg)));
-    let _shared_clone = shared_dummy.clone();
-    let jh0 = thread::spawn(move || loop {
-        {
-            let mut dummy = shared_dummy.write().unwrap();
-            let dummy_data = [0, 1, 2, 3];
-            let _addr = dummy.add(&dummy_data).expect("Writing data failed");
-
-            // let mut accessor = dummy.modify_with_accessor();
-            // let buf = accessor.modify();
-        }
-=======
 use fsrc_core::pool::{LocalPool, PoolCfg, PoolGuard, StoreAddr};
 use std::ops::DerefMut;
 use std::sync::mpsc;
@@ -71,32 +17,18 @@
         let mut dummy = shared_dummy.write().unwrap();
         let addr = dummy.add(&DUMMY_DATA).expect("Writing data failed");
         tx.send(addr).expect("Sending store address failed");
->>>>>>> e76b7070
     });
 
     let jh1 = thread::spawn(move || {
         let mut pool_access = shared_clone.write().unwrap();
         let addr;
         {
-<<<<<<< HEAD
-            // let dummy = shared_clone.read().unwrap();
-            // let buf = dummy.read();
-            // println!("Buffer 0: {:?}", buf[0]);
-        }
-
-        //let mut dummy = shared_clone.write().unwrap();
-        //let mut accessor = dummy.modify_with_accessor();
-        //let buf = accessor.modify();
-        //buf[0] = 3;
-        //accessor.release();
-=======
             addr = rx.recv().expect("Receiving store address failed");
             let pg = PoolGuard::new(pool_access.deref_mut(), addr);
             let read_res = pg.read().expect("Reading failed");
             assert_eq!(read_res, DUMMY_DATA);
         }
         assert!(!pool_access.has_element_at(&addr).expect("Invalid address"));
->>>>>>> e76b7070
     });
     jh0.join().unwrap();
     jh1.join().unwrap();
