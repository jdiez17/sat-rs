[package]
name = "satrs-example"
version = "0.1.0"
edition = "2021"
authors = ["Robin Mueller <muellerr@irs.uni-stuttgart.de>"]
default-run = "satrs-example"
homepage = "https://egit.irs.uni-stuttgart.de/rust/sat-rs"
repository = "https://egit.irs.uni-stuttgart.de/rust/sat-rs"

[dependencies]
fern = "0.6"
chrono = "0.4"
log = "0.4"
crossbeam-channel = "0.5"
delegate = "0.10"
zerocopy = "0.6"
csv = "1"
num_enum = "0.7"
thiserror = "1"
embedded-can = "0.4"
#socketcan = "2.0"
derive-new = "0.5"
num-traits = "0.2"
num-derive = "0.3"

[dependencies.satrs-core]
# version = "0.1.0-alpha.1"
path = "../satrs-core"

[dependencies.satrs-mib]
<<<<<<< HEAD
path = "../satrs-mib"

=======
version = "0.1.0-alpha.1"
# path = "../satrs-mib"
>>>>>>> a4346fd1
<|MERGE_RESOLUTION|>--- conflicted
+++ resolved
@@ -28,10 +28,5 @@
 path = "../satrs-core"
 
 [dependencies.satrs-mib]
-<<<<<<< HEAD
-path = "../satrs-mib"
-
-=======
 version = "0.1.0-alpha.1"
-# path = "../satrs-mib"
->>>>>>> a4346fd1
+# path = "../satrs-mib"